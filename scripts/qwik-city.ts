--- conflicted
+++ resolved
@@ -38,11 +38,8 @@
     buildMiddlewareNode(config),
     buildMiddlewareRequestHandler(config),
     buildMiddlewareVercelEdge(config),
-<<<<<<< HEAD
     buildMiddlewareVercelServerless(config),
-=======
     buildMiddlewareFirebase(config),
->>>>>>> 4b2da5d5
     buildStatic(config),
     buildStaticNode(config),
     buildStaticDeno(config),
