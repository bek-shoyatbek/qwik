---
title: Menu | Advanced
description: How to use menus to define site navigation.
contributors:
  - manucorporat
  - adamdbradley
  - the-r3aper7
  - Oyemade
  - mhevery
  - nnelgxorz
  - jakovljevic-mladen
  - cunzaizhuyi
  - AnthonyPAlicea
  - mrhoodz
  - hamatoyogi
  - dejurin
  - gioboa
<<<<<<< HEAD
=======
  - jemsco
>>>>>>> 81197c4a
updated_at: '2023-06-25T19:43:33Z'
created_at: '2023-03-20T23:45:13Z'
---

# Menu

Menus allow you to describe the site navigation structure in a simple declarative way. Menus come in two steps:

1. Defining a `menu.md` file that contains the menu structure for the directory it's in.
2. Using the [`useContent()`](/docs/(qwikcity)/api/index.mdx#usecontent) function to retrieve the menu structure in a template for rendering. [Read more here](/docs/(qwikcity)/api/index.mdx#usecontent)

## File Structure

First layout files as follows:

```bash
src/
└── routes/
    └── some/
        ├── menu.md
        ├── layout.tsx
        └── path/
            └── index.tsx  # https://example.com/some/path
```

Navigating to `https://example.com/some/path` activates:

- `src/routes/some/path/index.tsx`: This component will be used for rendering the page content.
- `src/routes/some/layout.tsx`: This layout will be used to provide content around the `src/routes/some/path/index.tsx`. Internally the layout can use `src/routes/some/menu.md` to render the menus.
- `src/routes/some/menu.md`: This file will be used to declare the menu structure which will be rendered by `src/routes/some/layout.tsx`.

## Declaring Menu Structure

Use `menu.md` to declare the menu structure.

- Use the headings (`#`, `##`, etc..) to define menu depth
- Use the bulleted list (`-`) to define menu items.

```markdown title="src/route/some/menu.md"
# Docs

## Getting Started

- [Introduction](introduction/index.md)

## Components

- [Basics](/docs/(qwik)/components/basics/index.mdx)
```

## Retrieving Menu Structure

At runtime, any component can retrieve the menu with [`useContent()`](/docs/(qwikcity)/api/index.mdx#usecontent) hook. The type returned is `ContentMenu`.

The example above will return:

```javascript
{
  text: "Docs",
  items: [
    {
      text: "Getting Started",
      items: [
        {
          text: "Introduction",
          href: "/docs/introduction"
        }
      ],
    },
    {
      text: "Components",
      items: [
        {
          text: "Basics",
          href: "/docs/(qwik)/components/basics"
        }
      ],
    },
  ],
}
```

## Using `ContentMenu` in a layout

While [`useContent()`](/docs/(qwikcity)/api/index.mdx#usecontent) can be invoked from any component that is part of the current route, it is typically used in a layout component (or a component used by layout) to render the menu. An example usage is shown here:

```tsx
import { component$ } from '@builder.io/qwik';
import { useLocation, useContent } from '@builder.io/qwik-city';
export default component$(() => {
  const { menu } = useContent();
  const { url } = useLocation();

  return (
    <nav class="menu">
      {menu
        ? menu.items?.map((item, index) => (
            <div key={index}>
              <h5>{item.text}</h5>
              <ul>
                {item.items?.map((item, subIndex) => (
                  <li key={`item-${index}-${subIndex}`}>
                    <a
                      href={item.href}
                      class={{
                        'is-active': url.pathname === item.href,
                      }}
                    >
                      {item.text}
                    </a>
                  </li>
                ))}
              </ul>
            </div>
          ))
        : null}
    </nav>
  );
});
```<|MERGE_RESOLUTION|>--- conflicted
+++ resolved
@@ -15,10 +15,7 @@
   - hamatoyogi
   - dejurin
   - gioboa
-<<<<<<< HEAD
-=======
   - jemsco
->>>>>>> 81197c4a
 updated_at: '2023-06-25T19:43:33Z'
 created_at: '2023-03-20T23:45:13Z'
 ---
